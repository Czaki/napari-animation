--- conflicted
+++ resolved
@@ -97,14 +97,10 @@
         """Generate QIcon from a key frame"""
         thumbnail = key_frame["thumbnail"]
         thumbnail = QImage(
-<<<<<<< HEAD
-            thumbnail, thumbnail.shape[1], thumbnail.shape[0], QImage.Format_RGBA8888
-=======
             thumbnail,
             thumbnail.shape[1],
             thumbnail.shape[0],
             QImage.Format_RGBA8888,
->>>>>>> c4e3c26a
         )
         icon = QIcon(QPixmap.fromImage(thumbnail))
         return icon
@@ -138,12 +134,8 @@
 
         selected_bg_color = theme["current"]
         selected_bg_color_qss = (
-<<<<<<< HEAD
-            f"QListView::item:selected" f"{{background-color: {selected_bg_color};}}"
-=======
             f"QListView::item:selected"
             f"{{background-color: {selected_bg_color};}}"
->>>>>>> c4e3c26a
         )
 
         transparent_background_qss = "QListView{background: transparent;}"
